import itertools
import logging
import random
import networkx as nx
import numpy as np
import scipy.special as sp

from treesampling.algorithms import CastawayRST
from treesampling.utils.graphs import reset_adj_matrix, random_tree_skewed_graph, tree_to_newick, \
    random_block_matrix_graph, tuttes_determinant, tree_weight
from warnings import warn

def random_spanning_tree(graph: nx.DiGraph, root=0) -> nx.DiGraph:
    warn('Use the new function ' + castaway_rst.__name__ + ' with log_probs=False', DeprecationWarning, stacklevel=2)
    return castaway_rst(graph, root, log_probs=False)


def random_spanning_tree_log(graph: nx.DiGraph, root=0) -> nx.DiGraph:
    warn('Use the new function ' + castaway_rst.__name__ + ' with log_probs=True', DeprecationWarning, stacklevel=2)
    return castaway_rst(graph, root, log_probs=True)


def castaway_rst(graph: nx.DiGraph, root=0, log_probs: bool = False, trick: bool = True) -> nx.DiGraph:
    """
    Wrapper for the original random spanning tree sampler inspired by Wilson algorithm.
    :param graph: nx.DiGraph, with weights on arcs
    :param root: label of the root in the graph
    :param log_probs: if the graph has log-weights
    :param trick: if True, the algorithm runs in O(n^3) by efficiently updating the W table. Otherwise W
        is computed from scratch every time a new arc is added to the tree
    :return:
    """
    weight_matrix = nx.to_numpy_array(graph)

    if log_probs:
        return _castaway_rst_log(weight_matrix, root, trick)
    else:
        return _castaway_rst_plain(weight_matrix, root, trick)


def _castaway_rst_plain(weight_matrix: np.ndarray, root, trick=True) -> nx.DiGraph:
    """
    Sample one tree from a given graph with fast arborescence sampling algorithm.
    :param weight_matrix: np.ndarray, weighted adjacency matrix
    :param root: root node
    :param trick: if false, Wx gets re-computed every time
    :return: nx.DiGraph with tree edges only
    """
    # normalize out arcs (cols)
    # print("BEGIN ALGORITHM")
    n_nodes = weight_matrix.shape[0]
    graph = nx.DiGraph()
    # initialize edges
    for u, v in itertools.product(range(n_nodes), repeat=2):
        if u != v and v != root and weight_matrix[u, v] != 0:
            graph.add_edge(u, v, weight=weight_matrix[u, v])
    graph = normalize_graph_weights(graph, rowwise=False, log_probs=False)

    # algorithm variables
    tree = nx.DiGraph()
    tree.add_node(root)
    dangling_path: list[tuple] = []  # store dangling path branch (not yet attached to tree, not in X)
    x_list = list(set(graph.nodes()).difference([root]))  # X set
    # precompute Wx table
    # build wx with X = V \ {root}
    wx_table = _compute_wx_table(graph, x_list)
    # iterate for each node
    while len(x_list) > 1:
        # print(f"+ TREE: {tree_to_newick(tree)}")
        # print(f"\tX set: {x_list}")
        # print(f"\tdangling path: {dangling_path}")
        # choose new i if no dangling nodes
        if not dangling_path:
            # NOTE: stochastic vs sorted choice (should not matter)
            # i_vertex = random.choice(x_list)
            i_vertex = x_list[0]
            x_list.remove(i_vertex)
        # or set last node
        else:
            last_edge = dangling_path[-1]
            i_vertex = last_edge[0]
            x_list.remove(i_vertex)

        # update Wx table
        if trick:
            wx_table = _update_wx(wx_table, i_vertex)
        else:
            wx_table = _compute_wx_table(graph, x_list)
        nodes_lab, w_choice = _compute_lexit_table(i_vertex, x_list, wx_table, tree, graph)

        # pick next node
        rnd_idx = random.choices(list(range(len(w_choice))), w_choice, k=1)
        u_vertex, origin_lab = nodes_lab[rnd_idx[0]]
        dangling_path.append((u_vertex, i_vertex, graph.edges()[u_vertex, i_vertex]['weight']))
        if origin_lab == 't':
            # if u picked from tree, attach dangling path and reset
            # print(f"\t TREE ATTACHMENT! selected u {u_vertex} from tree -> i {i_vertex}")
            # print(f"\t attached path: {dangling_path}")
            # add dangling path edges to tree
            tree.add_weighted_edges_from(dangling_path)
            dangling_path = []

    assert len(x_list) == 1
    i_vertex = x_list[0]
    tree_nodes = list(tree.nodes())
    rnd_idx = random.choices(list(range(len(tree_nodes))), [graph.edges()[u, i_vertex]['weight'] for u in tree_nodes],
                             k=1)
    u_vertex = tree_nodes[rnd_idx[0]]

    if dangling_path:
        dangling_path.append((u_vertex, i_vertex, graph.edges()[u_vertex, i_vertex]['weight']))

        # print(f"\t LAST TREE ATTACHMENT! selected u {u_vertex} from tree -> i {i_vertex}")
        # print(f"\t attached path: {dangling_path}")
        tree.add_weighted_edges_from(dangling_path)
    else:
        # print(f"\t LAST TREE ATTACHMENT! selected u {u_vertex} from tree -> i {i_vertex}")
        tree.add_edge(u_vertex, i_vertex, weight=graph.edges()[u_vertex, i_vertex]['weight'])

    return tree


def _compute_lexit_table(i, x_list: list,  wx_table: dict, tree: nx.DiGraph, graph: nx.DiGraph) -> tuple[list, list]:
    nodes = []  # tuples (node, source) - source can be 'x' or 't'
    w_choice = []  # weights for random choice at each node

    # probability of any u in V(T) U X to be the next connection to i
    pattach = {}  # for each v in X, gives sum_{w in T} p(w, v)
    for v in x_list:
        p_treetou = 0
        for w in tree.nodes():
            p_treetou = p_treetou + graph.edges()[w, v]['weight']
        pattach[v] = p_treetou

    for u in tree.nodes():
        nodes.append((u, 't'))
        w_choice.append(graph.edges()[u, i]['weight'])
    for u in x_list:
        p_treetou = 0
        for v in x_list:
            p_treetou = p_treetou + pattach[v] * wx_table[v, u]
        nodes.append((u, 'x'))
        w_choice.append(p_treetou * graph.edges()[u, i]['weight'])

    return nodes, w_choice  # (u, origin) list and choice weights list


def _update_wx(wy_table, u) -> dict:
    # speed up trick
    wx_table = {}
    for (v, w) in wy_table.keys():
        if v != u and w != u:
            wx_table[v, w] = wy_table[v, w] - wy_table[v, u] * wy_table[u, w] / wy_table[u, u]
    return wx_table


def _compute_wx_table(graph: nx.DiGraph, x_set: list) -> dict:
    # print(f"w(G): {nx.to_numpy_array(graph)}")
    # print(f"x_set: {list(graph.nodes())}")
    # base step: x_set = [v] (one node)
    v = x_set[0]
    wx = {(v, v): 1}

    for i in range(1, len(x_set)):
        # print(f"current wx: {wx}")
        x = x_set[:i]
        # print(f"x: {x}")
        u = x_set[i]
        # print(f"new vertex u: {u}")
        # Y = X U { Vi }
        wy = {}
        # compute Ry(u) where u is Y \ X (u)
        ry_1 = 0
        for (v, w) in wx.keys():
            ry_1 = ry_1 + graph.edges()[u, v]['weight'] * wx[v, w] * graph.edges()[w, u]['weight']
        ry = 1 / (1 - ry_1)

        # compute Wy
        # partial computations: Wxy and Wyx
        wxy = {}  # Wxy (all paths from any v to new vertex u = Y \ X)
        wyx = {}  # Wxy (all paths from the new vertex u to any v in X)
        for v in x:
            wxy[v] = 0
            wyx[v] = 0
            for vv in x:
                wxy[v] = wxy[v] + graph.edges()[vv, u]['weight'] * wx[v, vv]
                wyx[v] = wyx[v] + wx[vv, v] * graph.edges()[u, vv]['weight']

        # write new W table
        for v in x:
            # special case: start or end in new vertex u
            wy[u, v] = ry * wyx[v]
            wy[v, u] = wxy[v] * ry
            for w in x:
                # main update: either stay in X or pass through u (Y \ X)
                wy[v, w] = wx[v, w] + wxy[v] * ry * wyx[w]
        # new self returning random path
        wy[u, u] = ry

        wx = wy

    return wx


def _castaway_rst_log(weight_matrix: np.ndarray, root, trick=True) -> nx.DiGraph:
    """
    Sample one tree from a given graph with fast arborescence sampling algorithm.
    :param weight_matrix: np.ndarray, weighted adjacency matrix
    :param root: root node
    :param trick: if false, Wx gets re-computed every time
    :return: nx.DiGraph with tree edges only
    """
<<<<<<< HEAD
    # print("BEGIN ALGORITHM")
    # set non-existing edge weights to -inf
    n_nodes = weight_matrix.shape[0]
    weights = np.copy(weight_matrix)
    weights[np.diag_indices(n_nodes)] = -np.inf
    # normalize out arcs (cols)
    weights = weights - np.logaddexp.reduce(weights, axis=0, keepdims=True)
    weights[:, root] = -np.inf

    graph = nx.DiGraph()
    # initialize edges
    for u, v in itertools.product(range(n_nodes), repeat=2):
        if u != v and v != root and weight_matrix[u, v] != -np.inf:
            graph.add_edge(u, v, weight=weight_matrix[u, v])

    # algorithm variables
=======
    # ----------------------------
    # PREPARE MATRIX FOR SAMPLING
    weight_matrix = nx.to_numpy_array(in_graph)
    all_but_root = [v for v in in_graph.nodes() if v != root]
    # if not normalized, normalize
    is_normalized = np.allclose(sp.logsumexp(weight_matrix[:, all_but_root]), np.zeros(len(all_but_root)))
    if not is_normalized:
        weight_matrix[:, all_but_root] = weight_matrix[:, all_but_root] - sp.logsumexp(weight_matrix[:, all_but_root])
    # set self loops and arcs to root to -inf
    weight_matrix[:, root] = - np.inf
    weight_matrix[np.diag_indices(weight_matrix.shape[0])] = - np.inf
    # set graph with new weights
    graph = reset_adj_matrix(in_graph, weight_matrix)
    # ----------------------------
    # ALGORITHM
    # variables
>>>>>>> 1f1089f2
    tree = nx.DiGraph()
    tree.add_node(root)
    dangling_path: list[tuple] = []  # store dangling path branch (not yet attached to tree, not in X)
    x_list = list(set(graph.nodes()).difference([root]))  # X set
    # precompute Wx table
    # build wx with X = V \ {root}
    wx_table = _compute_wx_table_log(graph, x_list)
    # iterate for each node
    while len(x_list) > 1:
        # print(f"+ TREE: {tree_to_newick(tree)}")
        # print(f"\tX set: {x_list}")
        # print(f"\tdangling path: {dangling_path}")
        # choose new i if no dangling nodes
        if not dangling_path:
            i_vertex = random.choice(x_list)
            x_list.remove(i_vertex)
        # or set last node
        else:
            last_edge = dangling_path[-1]
            i_vertex = last_edge[0]
            x_list.remove(i_vertex)

        # update Wx table
        if trick:
            wx_table = _update_wx_log(wx_table, i_vertex)
        else:
            wx_table = _compute_wx_table_log(graph, x_list)
        nodes_lab, w_choice = _compute_lexit_table_log(i_vertex, x_list, wx_table, tree, graph)

        # pick next node
        # --- original
        rnd_idx = gumbel_max_trick_sample(w_choice)

        # --- exponentiate version
        # w_choice_p = ss.softmax(np.array(w_choice))
        # rnd_idx = random.choices(list(range(len(w_choice))), w_choice_p, k=1)
        # rnd_idx = rnd_idx[0]
        # ---
        u_vertex, origin_lab = nodes_lab[rnd_idx]
        dangling_path.append((u_vertex, i_vertex, graph.edges()[u_vertex, i_vertex]['weight']))
        if origin_lab == 't':
            # if u picked from tree, attach dangling path and reset
            # print(f"\t TREE ATTACHMENT! selected u {u_vertex} from tree -> i {i_vertex}")
            # print(f"\t attached path: {dangling_path}")
            # add dangling path edges to tree
            tree.add_weighted_edges_from(dangling_path)
            dangling_path = []

    assert len(x_list) == 1
    i_vertex = x_list[0]
    tree_nodes = list(tree.nodes())
    rnd_idx = gumbel_max_trick_sample([graph.edges()[u, i_vertex]['weight'] for u in tree_nodes])
    u_vertex = tree_nodes[rnd_idx]

    if dangling_path:
        dangling_path.append((u_vertex, i_vertex, graph.edges()[u_vertex, i_vertex]['weight']))

        # print(f"\t LAST TREE ATTACHMENT! selected u {u_vertex} from tree -> i {i_vertex}")
        # print(f"\t attached path: {dangling_path}")
        tree.add_weighted_edges_from(dangling_path)
    else:
        # print(f"\t LAST TREE ATTACHMENT! selected u {u_vertex} from tree -> i {i_vertex}")
        tree.add_edge(u_vertex, i_vertex, weight=graph.edges()[u_vertex, i_vertex]['weight'])

    return tree


def _compute_lexit_table_log(i, x_list: list,  wx_table: dict, tree: nx.DiGraph, graph: nx.DiGraph) -> tuple[list, list]:
    nodes = []  # tuples (node, source) - source can be 'x' or 't'
    w_choice = []  # weights for random choice at each node

    # probability of any u in V(T) U X to be the next connection to i
    pattach = {}  # for each v in X, gives sum_{w in T} p(w, v)
    for v in x_list:
        p_treetou = - np.infty
        for w in tree.nodes():
            p_treetou = np.logaddexp(p_treetou, graph.edges()[w, v]['weight'])
        pattach[v] = p_treetou

    for u in tree.nodes():
        nodes.append((u, 't'))
        w_choice.append(graph.edges()[u, i]['weight'])
    for u in x_list:
        p_treetou = - np.infty
        for v in x_list:
            p_treetou = np.logaddexp(p_treetou, pattach[v] + wx_table[v, u])
        nodes.append((u, 'x'))
        w_choice.append(p_treetou + graph.edges()[u, i]['weight'])

    return nodes, w_choice  # (u, origin) list and choice weights list


def _update_wx_log(wy_table, u) -> dict:
    # speed up trick
    wx_table = {}
    if wy_table[u, u] == - np.inf:
        wx_table = wy_table
    else:
        for (v, w) in wy_table.keys():
            if v != u and w != u:
                if wy_table[v, w] == - np.inf:
                    # wx can't be any less than that (avoids logsubexp(-inf, a) where -np.inf < a << 0 )
                    a = - np.inf
                else:
                    try:
                        a = logsubexp(wy_table[v, w], wy_table[v, u] + wy_table[u, w] - wy_table[u, u])
                    except ValueError as ve:
                        print(f"[DBG] logsubexp failed at update: removing {u} from y_set = {set([x for x, y in wy_table.keys()])}")
                        raise ve
                wx_table[v, w] = a
    return wx_table


def _compute_wx_table_log(graph: nx.DiGraph, x_set: list) -> dict:
    # print(f"w(G): {nx.to_numpy_array(graph)}")
    # print(f"x_set: {list(graph.nodes())}")
    # base step: x_set = [v] (one node)
    v = x_set[0]
    wx = {(v, v): 0}

    for i in range(1, len(x_set)):
        # print(f"current wx: {wx}")
        x = x_set[:i]
        # print(f"x: {x}")
        u = x_set[i]
        # print(f"new vertex u: {u}")
        # Y = X U { Vi }
        wy = {}
        # compute Ry(u) where u is Y \ X (u)
        ry_1 = - np.infty
        for (v, w) in wx.keys():
            # this might lead to ry_1 being slightly larger than 1,
            # but only ry_1 < 0 (strictly) is allowed
            ry_1 = np.logaddexp(ry_1, graph.edges()[u, v]['weight'] + wx[v, w] + graph.edges()[w, u]['weight'])
        # TODO: check if the following commented hack is necessary or not
        # ry_1 = np.clip(ry_1, a_min=None, a_max=-1e-10)
        # stable exponentiation: if ry_1 << 0 in log scale, then geometric series will be = 1 anyway
        ry = - np.log(1 - np.exp(ry_1))

        # compute Wy
        # partial computations: Wxy and Wyx
        wxy = {}  # Wxy (all paths from any v to new vertex u = Y \ X)
        wyx = {}  # Wxy (all paths from the new vertex u to any v in X)
        for v in x:
            wxy[v] = - np.infty
            wyx[v] = - np.infty
            for vv in x:
                wxy[v] = np.logaddexp(wxy[v], graph.edges()[vv, u]['weight'] + wx[v, vv])
                wyx[v] = np.logaddexp(wyx[v], wx[vv, v] + graph.edges()[u, vv]['weight'])

        # write new W table
        # FIXME: when ry is infty, then normalize all wx entries by removing ry
        #   i.e. set ry to zero and wx to zero (cause all new paths will pass through u
        for v in x:
            # special case: start or end in new vertex u
            wy[u, v] = ry + wyx[v]
            wy[v, u] = wxy[v] + ry
            for w in x:
                # main update: either stay in X or pass through u (Y \ X)
                wy[v, w] = np.logaddexp(wx[v, w], wxy[v] + ry + wyx[w])
        # new self returning random path
        wy[u, u] = ry

        wx = wy

    return wx

# OLDER HELP FUNCTIONS

def logsubexp(l1, l2):
    """
    OLD version: Subtraction in linear scale of log terms.
    """
    if np.isclose(l1, l2):
        # includes also case l1 == l2 == - np.inf
        res = - np.inf
    else:
        if not l1 > l2:
            raise ValueError(f"l1: {l1}, l2: {l2}, l1 should be greater than l2")
        dx = -l1 + l2
        exp_x = np.exp(dx)
        res = l1 + np.log(1 - exp_x)

    return res

def normalize_graph_weights(graph, log_probs=False, rowwise=False) -> nx.DiGraph:
    adj_mat = nx.to_numpy_array(graph)
    axis = 1 if rowwise else 0
    if not log_probs:
        adj_mat = adj_mat / adj_mat.sum(axis=axis, keepdims=True)
    else:
        adj_mat = adj_mat - np.logaddexp.reduce(adj_mat, axis=axis, keepdims=True)
    norm_graph = reset_adj_matrix(graph, adj_mat)
    return norm_graph

def gumbel_max_trick_sample(log_probs: np.ndarray) -> int:
    # check that input log probs are normalized
    # assert np.isclose(sp.logsumexp(log_probs), 0.0), (f"sum of log probs should be 0.0, but is "
    #                                                   f": {sp.logsumexp(log_probs)}")
    gumbels = np.random.gumbel(size=len(log_probs))
    sample = np.argmax(log_probs + gumbels)
    return sample

def tree_to_list(tree_nx: nx.DiGraph) -> list[int]:
    # return the list of parents for each node, root node has -1
    tree_list = [-1] * tree_nx.number_of_nodes()
    for i, j in tree_nx.edges():
        tree_list[j] = i

    return tree_list

def test():
    N = 10000
    n_seeds = 100
    k = 4
    acc = 0
    for seed in range(n_seeds):
        X = np.random.uniform(0, 1, size=(k, k))
        # setup matrix
        np.fill_diagonal(X, 0)
        X[:, 0] = 0.
        X[:, 1:] = X[:, 1:] / np.sum(X[:, 1:], axis=0)
        # compute total trees weight
        Z = tuttes_determinant(X)
        # print(f"total weight: {Z}")

        # save frequencies and weight of each new tree
        dist = {}
        for i in range(N):
            tree_nx = _castaway_rst_plain(X, root=0, trick=False)
            tree = tuple(tree_to_list(tree_nx))
            if tree not in dist:
                dist[tree] = 0
            dist[tree] += 1 / N

        for tree in dist:
            prob = tree_weight(np.array(tree, dtype=int), X) / Z
            acc += 1 if np.isclose(dist[tree], prob, rtol=.1) else 0
            # print(f"tree: {tree}, prob: {prob}, empirical: {dist[tree]}")

    print(acc / (len(dist) * n_seeds) * 100, "% of trees have been sampled correctly")


def test_log():
    print("Testing castaway_legacy with log probabilities...")
    n_seeds = 100
    N = 10000
    n_seeds = 100
    k = 4
    acc = 0
    for seed in range(n_seeds):
        X = np.random.uniform(0, 1, size=(k, k))
        # setup matrix
        np.fill_diagonal(X, 0)
        X[:, 0] = 0.
        X[:, 1:] = X[:, 1:] / np.sum(X[:, 1:], axis=0)
        # compute total trees weight
        Z = tuttes_determinant(X)
        # print(f"total weight: {Z}")

        # save frequencies and weight of each new tree
        dist = {}
        for i in range(N):
            tree_nx = _castaway_rst_log(np.log(X), root=0, trick=False)
            tree = tuple(tree_to_list(tree_nx))
            if tree not in dist:
                dist[tree] = 0
            dist[tree] += 1 / N

        for tree in dist:
            prob = tree_weight(np.array(tree, dtype=int), X) / Z
            acc += 1 if np.isclose(dist[tree], prob, rtol=.1) else 0
            # print(f"tree: {tree}, prob: {prob}, empirical: {dist[tree]}")

    print(acc / (len(dist) * n_seeds) * 100, "% of trees have been sampled correctly")


if __name__=='__main__':
    test_log()

    # create a directed graph
    # # graph, g_tree = random_tree_skewed_graph(5, 20, root=0, log_probs=True)
    # graph = random_block_matrix_graph(5, 2, True, p=0.05)
    #
    # # set seed
    # # random.seed(42)
    # # np.random.seed(42)
    # # # sample a tree with legacy version
    # # tree1 = random_spanning_tree_log(graph, root=0)
    #
    # random.seed(42)
    # np.random.seed(42)
    # # sample with OO version
    # sampler = CastawayRST(graph, root=0, log_probs=True)
    # for _ in range(100):
    #     tree2 = None
    #     miss = 0
    #     while tree2 is None and miss < 20:
    #         try:
    #             tree2 = random_spanning_tree_log(graph, root=0)
    #         except ValueError as ve:
    #             miss += 1
    #             tree2 = None
    #     if miss > 20:
    #         print(f"FAIL")
    #         continue
    #
    # # print(tree_to_newick(tree1))
    # print(tree_to_newick(tree2))<|MERGE_RESOLUTION|>--- conflicted
+++ resolved
@@ -1,13 +1,9 @@
 import itertools
-import logging
 import random
 import networkx as nx
 import numpy as np
-import scipy.special as sp
-
-from treesampling.algorithms import CastawayRST
-from treesampling.utils.graphs import reset_adj_matrix, random_tree_skewed_graph, tree_to_newick, \
-    random_block_matrix_graph, tuttes_determinant, tree_weight
+
+from treesampling.utils.graphs import reset_adj_matrix, tuttes_determinant, tree_weight
 from warnings import warn
 
 def random_spanning_tree(graph: nx.DiGraph, root=0) -> nx.DiGraph:
@@ -210,9 +206,8 @@
     :param trick: if false, Wx gets re-computed every time
     :return: nx.DiGraph with tree edges only
     """
-<<<<<<< HEAD
-    # print("BEGIN ALGORITHM")
-    # set non-existing edge weights to -inf
+    # ----------------------------
+    # PREPARE MATRIX FOR SAMPLING
     n_nodes = weight_matrix.shape[0]
     weights = np.copy(weight_matrix)
     weights[np.diag_indices(n_nodes)] = -np.inf
@@ -225,26 +220,9 @@
     for u, v in itertools.product(range(n_nodes), repeat=2):
         if u != v and v != root and weight_matrix[u, v] != -np.inf:
             graph.add_edge(u, v, weight=weight_matrix[u, v])
-
-    # algorithm variables
-=======
-    # ----------------------------
-    # PREPARE MATRIX FOR SAMPLING
-    weight_matrix = nx.to_numpy_array(in_graph)
-    all_but_root = [v for v in in_graph.nodes() if v != root]
-    # if not normalized, normalize
-    is_normalized = np.allclose(sp.logsumexp(weight_matrix[:, all_but_root]), np.zeros(len(all_but_root)))
-    if not is_normalized:
-        weight_matrix[:, all_but_root] = weight_matrix[:, all_but_root] - sp.logsumexp(weight_matrix[:, all_but_root])
-    # set self loops and arcs to root to -inf
-    weight_matrix[:, root] = - np.inf
-    weight_matrix[np.diag_indices(weight_matrix.shape[0])] = - np.inf
-    # set graph with new weights
-    graph = reset_adj_matrix(in_graph, weight_matrix)
     # ----------------------------
     # ALGORITHM
     # variables
->>>>>>> 1f1089f2
     tree = nx.DiGraph()
     tree.add_node(root)
     dangling_path: list[tuple] = []  # store dangling path branch (not yet attached to tree, not in X)
